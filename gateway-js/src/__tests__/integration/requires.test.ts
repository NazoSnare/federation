<<<<<<< HEAD
import gql from 'graphql-tag';
import { execute, ServiceDefinitionModule } from '../execution-utils';
import { astSerializer, queryPlanSerializer } from '../../snapshotSerializers';
import * as accounts from '../__fixtures__/schemas/accounts';
import * as books from '../__fixtures__/schemas/books';
import * as inventory from '../__fixtures__/schemas/inventory';
import * as product from '../__fixtures__/schemas/product';
import * as reviews from '../__fixtures__/schemas/reviews';

expect.addSnapshotSerializer(astSerializer);
expect.addSnapshotSerializer(queryPlanSerializer);

it('supports passing additional scalar fields defined by a requires', async () => {
  const query = gql`
=======
import { execute } from '../execution-utils';

it('supports passing additional fields defined by a requires', async () => {
  const query = `#graphql
>>>>>>> f7f5b7fe
    query GetReviwedBookNames {
      me {
        reviews {
          product {
            ... on Book {
              name
            }
          }
        }
      }
    }
  `;

  const { data, queryPlan } = await execute({
    query,
  });

  expect(data).toEqual({
    me: {
      reviews: [
        { product: {} },
        { product: {} },
        {
          product: {
            name: 'Design Patterns (1995)',
          },
        },
      ],
    },
  });

  expect(queryPlan).toCallService('accounts');
  expect(queryPlan).toCallService('reviews');
  expect(queryPlan).toCallService('product');
  expect(queryPlan).toCallService('books');
});

const serviceA: ServiceDefinitionModule = {
  name: 'serviceA',
  typeDefs: gql`
    type Query {
      me: A
    }
    type A @key(fields: "id") {
      id: ID!
      name: String!
      nested1: Nested1!
      nested2: Nested2!
    }
    type Nested1 {
      nameA: String!
      nameB: String!
      nested2: Nested2
    }
    type Nested2 {
      nameA: String!
      nameB: String!
      nameC: String!
      nameD: String!
      nested3: [Nested3!]!
    }
    type Nested3 @key(fields: "id") {
      id: ID!
      nameA: String!
      nameB: String!
      nameC: String!
      nested4: Nested4!
    }
    type Nested4 {
      nameA: String!
      nameB: String!
    }
  `,
  resolvers: {
    Query: {
      me() {
        return {
          id: '1',
          name: 'name',
          nested1: {
            nameA: 'nested1.nameA',
            nameB: 'nested1.nameB',
            nested2: {
              nameA: 'nested1.nested2.nameA',
              nameB: 'nested1.nested2.nameB',
              nameC: 'nested1.nested2.nameC',
              nameD: 'nested1.nested2.nameD',
              nested3: [
                {
                  id: '2',
                  nameA: 'nested1.nested2.nested3.nameA',
                  nameB: 'nested1.nested2.nested3.nameB',
                  nameC: 'nested1.nested2.nested3.nameC',
                  nested4: {
                    nameA: 'nested1.nested2.nested3.nested4.nameA',
                    nameB: 'nested1.nested2.nested3.nested4.nameB',
                  },
                },
              ],
            },
          },
          nested2: {
            nameA: 'nested2.nameA',
            nameB: 'nested2.nameB',
            nameC: 'nested2.nameC',
            nameD: 'nested2.nameD',
            nested3: [
              {
                id: '3',
                nameA: 'nested2.nested3.nameA',
                nameB: 'nested2.nested3.nameB',
                nameC: 'nested2.nested3.nameC',
                nested4: {
                  nameA: 'nested2.nested3.nested4.nameA',
                  nameB: 'nested2.nested3.nested4.nameB',
                },
              },
            ],
          },
        };
      },
    },
  },
};

const serviceB: ServiceDefinitionModule = {
  name: 'serviceB',
  typeDefs: gql`
    extend type A @key(fields: "id") {
      id: ID! @external
      nested1: Nested1! @external
      nested2: Nested2! @external
      calculated1: String!
        @requires(fields: "nested1 { nameA nested2 { nameA } }")
      calculated2: String!
        @requires(
          fields: "nested1 { nameB  nested2 { nameB nested3 { nameA } } }"
        )
      calculated3: String!
        @requires(
          fields: "nested1 { nested2 { nested3 { nameB } } } nested2 { nameC nested3 { nameC } }"
        )
      calculated4: String!
        @requires(
          fields: "nested2 { nameC nameD nested3 { nested4 { nameA } } }"
        )
    }
    type Nested1 {
      nameA: String!
      nameB: String!
      nested2: Nested2
    }
    type Nested2 {
      nameA: String!
      nameB: String!
      nameC: String!
      nameD: String!
      nested3: [Nested3!]!
    }
    extend type Nested3 @key(fields: "id") {
      id: ID! @external
      nameA: String! @external
      nameB: String! @external
      nameC: String! @external
      nested4: Nested4! @external
      calculated5: String! @requires(fields: "nested4 { nameB }")
    }
    type Nested4 {
      nameA: String!
      nameB: String!
    }
  `,
  resolvers: {
    A: {
      calculated1(parent) {
        return parent.nested1.nameA + ' ' + parent.nested1.nested2.nameA;
      },
      calculated2(parent) {
        return (
          parent.nested1.nameB +
          ' ' +
          parent.nested1.nested2.nameB +
          ' ' +
          parent.nested1.nested2.nested3[0].nameA
        );
      },
      calculated3(parent) {
        return (
          parent.nested1.nested2.nested3[0].nameB +
          ' ' +
          parent.nested2.nameC +
          ' ' +
          parent.nested2.nested3[0].nameC
        );
      },
      calculated4(parent) {
        return (
          parent.nested2.nameC +
          ' ' +
          parent.nested2.nameD +
          ' ' +
          parent.nested2.nested3[0].nested4.nameA
        );
      },
    },
    Nested3: {
      calculated5(parent) {
        return parent.nested4.nameB;
      },
    },
  },
};

it('supports multiple arbitrarily nested fields defined by a requires', async () => {
  const query = gql`
    query Me {
      me {
        name
        calculated1
        calculated2
        calculated3
        calculated4
        nested2 {
          nested3 {
            calculated5
          }
        }
      }
    }
  `;

  const { data, queryPlan } = await execute([serviceA, serviceB], {
    query,
  });

  expect(data).toEqual({
    me: {
      name: 'name',
      calculated1: 'nested1.nameA nested1.nested2.nameA',
      calculated2:
        'nested1.nameB nested1.nested2.nameB nested1.nested2.nested3.nameA',
      calculated3:
        'nested1.nested2.nested3.nameB nested2.nameC nested2.nested3.nameC',
      calculated4: 'nested2.nameC nested2.nameD nested2.nested3.nested4.nameA',
      nested2: {
        nested3: [
          {
            calculated5: 'nested2.nested3.nested4.nameB',
          },
        ],
      },
    },
  });

  expect(queryPlan).toMatchInlineSnapshot(`
    QueryPlan {
      Sequence {
        Fetch(service: "serviceA") {
          {
            me {
              name
              __typename
              id
              nested1 {
                nameA
                nested2 {
                  nameA
                  nameB
                  nested3 {
                    nameA
                    nameB
                  }
                }
                nameB
              }
              nested2 {
                nameC
                nested3 {
                  nameC
                  nested4 {
                    nameA
                    nameB
                  }
                  __typename
                  id
                }
                nameD
              }
            }
          }
        },
        Parallel {
          Flatten(path: "me") {
            Fetch(service: "serviceB") {
              {
                ... on A {
                  __typename
                  id
                  nested1 {
                    nameA
                    nested2 {
                      nameA
                      nameB
                      nested3 {
                        nameA
                        nameB
                      }
                    }
                    nameB
                  }
                  nested2 {
                    nameC
                    nested3 {
                      nameC
                      nested4 {
                        nameA
                        nameB
                      }
                      __typename
                      id
                    }
                    nameD
                  }
                }
              } =>
              {
                ... on A {
                  calculated1
                  calculated2
                  calculated3
                  calculated4
                }
              }
            },
          },
          Flatten(path: "me.nested2.nested3.@") {
            Fetch(service: "serviceB") {
              {
                ... on Nested3 {
                  __typename
                  id
                  nested4 {
                    nameB
                  }
                }
              } =>
              {
                ... on Nested3 {
                  calculated5
                }
              }
            },
          },
        },
      },
    }
  `);
});

it('supports deeply nested fields defined by requires with fragments in user-defined queries', async () => {
  const query = gql`
    query Me {
      me {
        calculated3
        ...testFragment
      }
    }

    fragment testFragment on A {
      nested2 {
        nested3 {
          nameA
        }
      }
    }
  `;

  const { data } = await execute([serviceA, serviceB], {
    query,
  });

  expect(data).toEqual({
    me: {
      calculated3:
        'nested1.nested2.nested3.nameB nested2.nameC nested2.nested3.nameC',
      nested2: {
        nested3: [
          {
            nameA: 'nested2.nested3.nameA',
          },
        ],
      },
    },
  });
});<|MERGE_RESOLUTION|>--- conflicted
+++ resolved
@@ -1,24 +1,12 @@
-<<<<<<< HEAD
 import gql from 'graphql-tag';
 import { execute, ServiceDefinitionModule } from '../execution-utils';
 import { astSerializer, queryPlanSerializer } from '../../snapshotSerializers';
-import * as accounts from '../__fixtures__/schemas/accounts';
-import * as books from '../__fixtures__/schemas/books';
-import * as inventory from '../__fixtures__/schemas/inventory';
-import * as product from '../__fixtures__/schemas/product';
-import * as reviews from '../__fixtures__/schemas/reviews';
 
 expect.addSnapshotSerializer(astSerializer);
 expect.addSnapshotSerializer(queryPlanSerializer);
 
 it('supports passing additional scalar fields defined by a requires', async () => {
-  const query = gql`
-=======
-import { execute } from '../execution-utils';
-
-it('supports passing additional fields defined by a requires', async () => {
   const query = `#graphql
->>>>>>> f7f5b7fe
     query GetReviwedBookNames {
       me {
         reviews {
@@ -233,7 +221,7 @@
 };
 
 it('supports multiple arbitrarily nested fields defined by a requires', async () => {
-  const query = gql`
+  const query = `#graphql
     query Me {
       me {
         name
@@ -250,9 +238,12 @@
     }
   `;
 
-  const { data, queryPlan } = await execute([serviceA, serviceB], {
-    query,
-  });
+  const { data, queryPlan } = await execute(
+    {
+      query,
+    },
+    [serviceA, serviceB],
+  );
 
   expect(data).toEqual({
     me: {
@@ -379,7 +370,7 @@
 });
 
 it('supports deeply nested fields defined by requires with fragments in user-defined queries', async () => {
-  const query = gql`
+  const query = `#graphql
     query Me {
       me {
         calculated3
@@ -396,9 +387,12 @@
     }
   `;
 
-  const { data } = await execute([serviceA, serviceB], {
-    query,
-  });
+  const { data } = await execute(
+    {
+      query,
+    },
+    [serviceA, serviceB],
+  );
 
   expect(data).toEqual({
     me: {
