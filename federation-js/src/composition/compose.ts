--- conflicted
+++ resolved
@@ -1,3 +1,4 @@
+import 'apollo-server-env';
 import {
   GraphQLSchema,
   extendSchema,
@@ -645,14 +646,6 @@
     directiveDefinitionsMap,
   });
 
-<<<<<<< HEAD
-  /**
-   * At the end, we're left with a full GraphQLSchema that _also_ has `serviceName` fields for every type,
-   * and every field that was extended. Fields that were _not_ extended (added on the base type by the owner),
-   * there is no `serviceName`, and we should refer to the type's `serviceName`
-   */
-  return { schema, errors };
-=======
   if (errors.length > 0) {
     return { schema, errors };
   } else {
@@ -661,5 +654,4 @@
       composedSdl: printComposedSdl(schema, services),
     };
   }
->>>>>>> 611457dd
 }